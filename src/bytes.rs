/*
 * Copyright (c) Meta Platforms, Inc. and affiliates.
 * Copyright (c) Jan-Paul Bultmann
 *
 * This source code is licensed under the MIT license found in the
 * LICENSE file in the root directory of this source tree.
*/

//! Core byte container types.
//!
//! [`Bytes`] provides cheap, zero-copy access to immutable bytes from a
//! variety of sources. Implement the [`ByteSource`] trait for your type to
//! integrate it with the container. Each `Bytes` keeps its backing storage
//! alive through a reference-counted [`ByteOwner`], ensuring the data stays
//! valid for as long as needed.
//!
//! `Bytes` decouples data access from ownership so that callers can obtain a
//! slice and then release any external locks. After reading the bytes from a
//! [`ByteSource`], convert it into its [`ByteOwner`] to keep the data alive
//! without retaining the original guard. This is especially useful for Python
//! integration where acquiring the raw pointer to a `bytes` object requires
//! holding the GIL, but once the slice is acquired, only the owner needs to be
//! kept alive.
//!
//! ## Weak references
//!
//! A `Bytes` can be downgraded to a [`WeakBytes`] to hold a non-owning reference
//! without keeping the underlying data alive:
//!
//! ```
//! use anybytes::Bytes;
//!
//! let bytes = Bytes::from(vec![1u8, 2, 3]);
//! let weak = bytes.downgrade();
//! assert!(weak.upgrade().is_some());
//! drop(bytes);
//! assert!(weak.upgrade().is_none());
//! ```
//!
//! ## Downcasting owners
//!
//! When the backing type is known, [`Bytes::downcast_to_owner`] retrieves it
//! again:
//!
//! ```
//! use anybytes::Bytes;
//! use std::sync::Arc;
//!
//! let bytes = Bytes::from_source(vec![1u8, 2, 3, 4]);
//! let owner: Arc<Vec<u8>> = bytes
//!     .downcast_to_owner()
//!     .expect("Downcast of known type.");
//! assert_eq!(&*owner, &[1, 2, 3, 4]);
//! ```

use std::any::Any;
use std::ascii::escape_default;
use std::borrow::Borrow;
use std::cmp;
use std::fmt;
use std::hash;
use std::ops::Deref;
use std::slice::SliceIndex;
use std::sync::{Arc, Weak};

use crate::erase_lifetime;

pub(crate) fn is_subslice(slice: &[u8], subslice: &[u8]) -> bool {
    let slice_start = slice.as_ptr() as usize;
    let slice_end = slice_start + slice.len();
    let subslice_start = subslice.as_ptr() as usize;
    let subslice_end = subslice_start + subslice.len();
    subslice_start >= slice_start && subslice_end <= slice_end
}

/// A type that can provide its bytes and yield an owner for them.
///
/// Implementors of this trait serve as sources for [`Bytes`].  The slice
/// returned by [`ByteSource::as_bytes`] must remain valid for as long as the
/// source itself is alive **or** the [`ByteOwner`] obtained from
/// [`ByteSource::get_owner`] is kept alive.  Splitting these capabilities lets
/// callers obtain a byte slice and then drop any locks or guards by converting
/// the source into its owner while still keeping the data valid.
///
/// The returned owner keeps the underlying data alive as long as any [`Bytes`]
/// derived from it are in scope.
pub unsafe trait ByteSource {
    /// The type that owns the bytes.
    type Owner: ByteOwner;

    /// Returns a view of the contained bytes.
    fn as_bytes(&self) -> &[u8];

    /// Consumes the source and returns the owning value.
    fn get_owner(self) -> Self::Owner;
}

/// A trait for types that keep the backing bytes of [`Bytes`] alive.
<<<<<<< HEAD
///
/// This trait extends [`Any`] so that owners can be downcast directly via
/// [`Arc::downcast`].  No conversion method is required; callers can simply
/// upcast the owner `Arc` to `Arc<dyn Any + Send + Sync>` and attempt a
/// downcast.
pub trait ByteOwner: Any + Sync + Send + 'static {}
=======
pub trait ByteOwner: Any + Sync + Send {}
>>>>>>> 67cc8cd3

impl<T: ByteSource + Sync + Send + 'static> ByteOwner for T {}

/// Immutable bytes with zero-copy slicing and cloning.
///
/// Access itself is extremely cheap via no-op conversion to a `&[u8]`.
///
/// The storage mechanism backing the bytes can be extended
/// and is implemented for a variety of sources already,
/// including other byte handling crates `Bytes`, mmap-ed files,
/// `String`s and `Zerocopy` types.
///
/// See [ByteOwner] for an exhaustive list and more details.
pub struct Bytes {
    data: &'static [u8],
    // Actual owner of the bytes.
    owner: Arc<dyn ByteOwner>,
}

/// Weak variant of [Bytes] that doesn't retain the data
/// unless a strong [Bytes] is referencing it.
///
/// The referenced subrange of the [Bytes] is reconstructed
/// on [WeakBytes::upgrade].
#[derive(Clone, Debug)]
pub struct WeakBytes {
    data: *const [u8],
    owner: Weak<dyn ByteOwner>,
}

// ByteOwner is Send + Sync and Bytes is immutable.
unsafe impl Send for Bytes {}
unsafe impl Sync for Bytes {}

impl Clone for Bytes {
    fn clone(&self) -> Self {
        Self {
            data: self.data,
            owner: self.owner.clone(),
        }
    }
}

// Core implementation of Bytes.
impl Bytes {
    #[inline]
    pub(crate) unsafe fn get_data(&self) -> &'static [u8] {
        self.data
    }

    #[inline]
    pub(crate) unsafe fn set_data(&mut self, data: &'static [u8]) {
        self.data = data;
    }

    #[inline]
    pub(crate) fn get_owner(&self) -> Arc<dyn ByteOwner> {
        self.owner.clone()
    }

    #[inline]
    pub(crate) fn take_owner(self) -> Arc<dyn ByteOwner> {
        self.owner
    }

    /// Creates an empty `Bytes`.
    #[inline]
    pub fn empty() -> Self {
        Self::from_source(&[0u8; 0][..])
    }

    /// Creates `Bytes` from an arbitrary slice and its owner.
    ///
    /// # Safety
    /// The caller must ensure that `data` remains valid for the lifetime of
    /// `owner`. No lifetime checks are performed.
    pub unsafe fn from_raw_parts(data: &'static [u8], owner: Arc<dyn ByteOwner>) -> Self {
        Self { data, owner }
    }

    /// Creates `Bytes` from a [`ByteSource`] (for example, `Vec<u8>`).
    pub fn from_source(source: impl ByteSource) -> Self {
        let data = source.as_bytes();
        // Erase the lifetime.
        let data = unsafe { erase_lifetime(data) };

        let owner = source.get_owner();
        let owner = Arc::new(owner);

        Self { data, owner }
    }

    /// Creates `Bytes` from an `Arc<ByteSource + ByteOwner>`.
    ///
    /// This provides a potentially faster path for `Bytes` creation
    /// as it can forgoe an additional allocation for the wrapping Arc.
    /// For example when you implement `ByteOwner` for a `zerocopy` type,
    /// sadly we can't provide a blanked implementation for those types
    /// because of the orphane rule.
    pub fn from_owning_source_arc(arc: Arc<impl ByteSource + ByteOwner>) -> Self {
        let data = arc.as_bytes();
        // Erase the lifetime.
        let data = unsafe { erase_lifetime(data) };
        Self { data, owner: arc }
    }

    /// Memory-map the given file descriptor and return the bytes.
    ///
    /// # Safety
    ///
    /// The caller must ensure that the mapped file is not modified for the
    /// lifetime of the returned [`Bytes`]. Changing the file contents while it
    /// is mapped can lead to undefined behavior. The file handle does not need
    /// to remain open after mapping.
    ///
    /// The argument may be any type that implements [`memmap2::MmapAsRawDesc`],
    /// such as [`&std::fs::File`] or [`&tempfile::NamedTempFile`].
    #[cfg(feature = "mmap")]
    pub unsafe fn map_file<F>(file: F) -> std::io::Result<Self>
    where
        F: memmap2::MmapAsRawDesc,
    {
        let map = memmap2::MmapOptions::new().map(file)?;
        Ok(Self::from_source(map))
    }

    #[inline]
    pub(crate) fn as_slice<'a>(&'a self) -> &'a [u8] {
        self.data
    }

    /// Returns the owner of the Bytes as a `Arc<T>`.
    ///
    /// # Examples
    ///
    /// ```
    /// use anybytes::Bytes;
    /// use std::sync::Arc;
    /// let owner: Vec<u8> = vec![0,1,2,3];
    /// let bytes = Bytes::from_source(owner);
    /// let owner: Arc<Vec<u8>> = bytes
    ///     .downcast_to_owner()
    ///     .expect("Downcast of known type.");
    /// ```
    pub fn downcast_to_owner<T>(self) -> Result<Arc<T>, Bytes>
    where
        T: Send + Sync + 'static,
    {
<<<<<<< HEAD
        let owner = self.owner;
        Arc::downcast::<T>(owner).ok()
    }

    /// Attempt to reclaim the owner as `T` if this is the
    /// last strong reference.
    ///
    /// Returns `Ok(T)` on success, otherwise returns the
    /// original `Bytes` if the owner is of a different type or
    /// still referenced elsewhere.
    pub fn try_unwrap_owner<T>(self) -> Result<T, Self>
    where
        T: ByteOwner + Send + Sync + 'static,
    {
        // Destructure to make it explicit that `self` is moved.
        let Self { data, owner } = self;

        // Verify the concrete type without releasing the owner yet.
        let any: Arc<dyn Any + Send + Sync> = owner.clone();
        let arc_t = match Arc::downcast::<T>(any) {
            Ok(arc_t) => arc_t,
            Err(_) => return Err(Self { data, owner }),
        };

        // Avoid dangling `data` when dropping the owner by switching to a
        // raw pointer right before we release our dynamic reference.
        let data_ptr = data as *const [u8];

        // Drop our dynamic reference so the downcasted `Arc` becomes unique.
        drop(owner);

        match Arc::try_unwrap(arc_t) {
            Ok(t) => Ok(t),
            Err(arc_t) => {
                // Another strong reference exists; rebuild the `Bytes`.
                let owner: Arc<dyn ByteOwner> = arc_t;
                let data = unsafe { &*data_ptr };
                Err(Self { data, owner })
            }
=======
        let owner_any: Arc<dyn Any + Send + Sync> = self.owner.clone();
        match owner_any.downcast::<T>() {
            Ok(owner) => Ok(owner),
            Err(_) => Err(self),
>>>>>>> 67cc8cd3
        }
    }

    /// Returns a slice of self for the provided range.
    /// This operation is `O(1)`.
    pub fn slice(&self, range: impl SliceIndex<[u8], Output = [u8]>) -> Self {
        Self {
            data: &self.data[range],
            owner: self.owner.clone(),
        }
    }

    /// Attempt to convert `slice` to a zero-copy slice of this `Bytes`.
    ///
    /// Returns `None` if `slice` is outside the memory range of this
    /// `Bytes`.
    ///
    /// This is similar to `bytes::Bytes::slice_ref` from `bytes 0.5.4`,
    /// but does not panic.
    pub fn slice_to_bytes(&self, slice: &[u8]) -> Option<Self> {
        if is_subslice(self.data, slice) {
            let data = unsafe { erase_lifetime(slice) };
            let owner = self.owner.clone();
            Some(Self { data, owner })
        } else {
            None
        }
    }

    /// Returns a `Bytes` with the first `len` bytes of `self`.
    /// Modifies `self` to contain the remaining bytes.
    /// Returns `None` if `len` is greater than the length of `self`.
    /// This operation is `O(1)`.
    pub fn take_prefix(&mut self, len: usize) -> Option<Self> {
        if len > self.data.len() {
            return None;
        }
        let (data, rest) = self.data.split_at(len);
        self.data = rest;
        Some(Self {
            data,
            owner: self.owner.clone(),
        })
    }

    /// Returns a `Bytes` with the last `len` bytes of `self`.
    /// Modifies `self` to contain the remaining bytes.
    /// Returns `None` if `len` is greater than the length of `self`.
    /// This operation is `O(1)`.
    pub fn take_suffix(&mut self, len: usize) -> Option<Self> {
        if len > self.data.len() {
            return None;
        }
        let (rest, data) = self.data.split_at(self.data.len() - len);
        self.data = rest;
        Some(Self {
            data,
            owner: self.owner.clone(),
        })
    }

    /// Removes and returns the first byte of `self`.
    pub fn pop_front(&mut self) -> Option<u8> {
        let (&b, rest) = self.data.split_first()?;
        self.data = rest;
        Some(b)
    }

    /// Removes and returns the last byte of `self`.
    pub fn pop_back(&mut self) -> Option<u8> {
        let (last, rest) = self.data.split_last()?;
        self.data = rest;
        Some(*last)
    }

    /// Create a weak pointer.
    pub fn downgrade(&self) -> WeakBytes {
        WeakBytes {
            data: self.data as *const [u8],
            owner: Arc::downgrade(&self.owner),
        }
    }
}

impl WeakBytes {
    /// The reverse of `downgrade`. Returns `None` if the value was dropped.
    pub fn upgrade(&self) -> Option<Bytes> {
        let arc = self.owner.upgrade()?;
        let data = unsafe { &*(self.data) };
        Some(Bytes { data, owner: arc })
    }
}

impl<T: ByteSource> From<T> for Bytes {
    fn from(value: T) -> Self {
        Self::from_source(value)
    }
}

impl<T: ByteSource + ByteOwner> From<Arc<T>> for Bytes {
    fn from(arc: Arc<T>) -> Self {
        Self::from_owning_source_arc(arc)
    }
}

impl Deref for Bytes {
    type Target = [u8];
    #[inline]
    fn deref(&self) -> &Self::Target {
        self.as_slice()
    }
}

#[cfg(feature = "ownedbytes")]
unsafe impl ownedbytes::StableDeref for Bytes {}

impl Borrow<[u8]> for Bytes {
    fn borrow(&self) -> &[u8] {
        self
    }
}

impl AsRef<[u8]> for Bytes {
    #[inline]
    fn as_ref(&self) -> &[u8] {
        self
    }
}

impl hash::Hash for Bytes {
    fn hash<H: hash::Hasher>(&self, state: &mut H) {
        self.as_slice().hash(state);
    }
}

impl Default for Bytes {
    fn default() -> Self {
        Self::empty()
    }
}

impl PartialEq for Bytes {
    fn eq(&self, other: &Self) -> bool {
        self.as_slice() == other.as_slice()
    }
}

impl Eq for Bytes {}

impl PartialOrd for Bytes {
    fn partial_cmp(&self, other: &Self) -> Option<cmp::Ordering> {
        self.as_slice().partial_cmp(other.as_slice())
    }
}

impl Ord for Bytes {
    fn cmp(&self, other: &Bytes) -> cmp::Ordering {
        self.as_slice().cmp(other.as_slice())
    }
}

impl fmt::Debug for Bytes {
    fn fmt(&self, f: &mut fmt::Formatter) -> fmt::Result {
        // Use `[u8]::escape_ascii` when inherent_ascii_escape is stabilized.
        f.write_str("b\"")?;
        for &byte in self.as_slice() {
            fmt::Display::fmt(&escape_default(byte), f)?;
        }
        f.write_str("\"")?;
        Ok(())
    }
}

#[cfg(test)]
mod tests {
    use super::Bytes;

    #[test]
    fn niche_optimisation() {
        assert_eq!(size_of::<Bytes>(), size_of::<Option<Bytes>>());
    }
}

#[cfg(kani)]
mod verification {
    use super::*;
    use kani::BoundedArbitrary;

    #[kani::proof]
    #[kani::unwind(16)]
    pub fn check_take_prefix_ok() {
        let data: Vec<u8> = Vec::bounded_any::<16>();
        kani::assume(data.len() >= 5);
        let mut bytes = Bytes::from_source(data.clone());
        let original = bytes.clone();
        let prefix = bytes.take_prefix(5).expect("prefix exists");
        assert_eq!(prefix.as_ref(), &original.as_ref()[..5]);
        assert_eq!(bytes.as_ref(), &original.as_ref()[5..]);
    }

    #[kani::proof]
    #[kani::unwind(32)]
    pub fn check_take_prefix_too_large() {
        let data: Vec<u8> = Vec::bounded_any::<16>();
        let mut bytes = Bytes::from_source(data.clone());
        let copy = bytes.clone();
        let res = bytes.take_prefix(32);
        assert!(res.is_none());
        assert_eq!(bytes.as_ref(), copy.as_ref());
    }

    #[kani::proof]
    #[kani::unwind(16)]
    pub fn check_take_suffix_ok() {
        let data: Vec<u8> = Vec::bounded_any::<16>();
        kani::assume(data.len() >= 4);
        let mut bytes = Bytes::from_source(data.clone());
        let original = bytes.clone();
        let suffix = bytes.take_suffix(4).expect("suffix exists");
        assert_eq!(suffix.as_ref(), &original.as_ref()[original.len() - 4..]);
        assert_eq!(bytes.as_ref(), &original.as_ref()[..original.len() - 4]);
    }

    #[kani::proof]
    #[kani::unwind(32)]
    pub fn check_take_suffix_too_large() {
        let data: Vec<u8> = Vec::bounded_any::<16>();
        let mut bytes = Bytes::from_source(data.clone());
        let copy = bytes.clone();
        let res = bytes.take_suffix(64);
        assert!(res.is_none());
        assert_eq!(bytes.as_ref(), copy.as_ref());
    }

    #[kani::proof]
    #[kani::unwind(16)]
    pub fn check_slice_to_bytes_ok() {
        let data: Vec<u8> = Vec::bounded_any::<16>();
        kani::assume(data.len() >= 8);
        let bytes = Bytes::from_source(data.clone());
        let slice = &bytes.as_ref()[3..8];
        let sub = bytes.slice_to_bytes(slice).expect("slice from same bytes");
        assert_eq!(sub.as_ref(), slice);
    }

    #[kani::proof]
    #[kani::unwind(16)]
    pub fn check_slice_to_bytes_unrelated() {
        let data: Vec<u8> = Vec::bounded_any::<16>();
        let bytes = Bytes::from_source(data.clone());
        let other: [u8; 4] = kani::any();
        assert!(bytes.slice_to_bytes(&other).is_none());
    }
}<|MERGE_RESOLUTION|>--- conflicted
+++ resolved
@@ -96,16 +96,12 @@
 }
 
 /// A trait for types that keep the backing bytes of [`Bytes`] alive.
-<<<<<<< HEAD
 ///
 /// This trait extends [`Any`] so that owners can be downcast directly via
 /// [`Arc::downcast`].  No conversion method is required; callers can simply
 /// upcast the owner `Arc` to `Arc<dyn Any + Send + Sync>` and attempt a
 /// downcast.
-pub trait ByteOwner: Any + Sync + Send + 'static {}
-=======
 pub trait ByteOwner: Any + Sync + Send {}
->>>>>>> 67cc8cd3
 
 impl<T: ByteSource + Sync + Send + 'static> ByteOwner for T {}
 
@@ -254,9 +250,11 @@
     where
         T: Send + Sync + 'static,
     {
-<<<<<<< HEAD
-        let owner = self.owner;
-        Arc::downcast::<T>(owner).ok()
+        let owner_any: Arc<dyn Any + Send + Sync> = self.owner.clone();
+        match owner_any.downcast::<T>() {
+            Ok(owner) => Ok(owner),
+            Err(_) => Err(self),
+        }
     }
 
     /// Attempt to reclaim the owner as `T` if this is the
@@ -294,12 +292,6 @@
                 let data = unsafe { &*data_ptr };
                 Err(Self { data, owner })
             }
-=======
-        let owner_any: Arc<dyn Any + Send + Sync> = self.owner.clone();
-        match owner_any.downcast::<T>() {
-            Ok(owner) => Ok(owner),
-            Err(_) => Err(self),
->>>>>>> 67cc8cd3
         }
     }
 

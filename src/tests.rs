--- conflicted
+++ resolved
@@ -155,7 +155,6 @@
     assert!(weak_clone.upgrade().is_none());
 }
 
-<<<<<<< HEAD
 #[cfg(feature = "winnow")]
 #[test]
 fn test_winnow_stream_take() {
@@ -204,7 +203,8 @@
     let view = parser.parse_next(&mut input).expect("view_elems");
     assert_eq!(view.as_ref(), [1u8, 2, 3].as_ref());
     assert_eq!(input.as_bytes(), [4u8].as_ref());
-=======
+}
+
 #[cfg(feature = "mmap")]
 #[test]
 fn test_mmap_mut_source() {
@@ -257,5 +257,4 @@
         bytes_borrowed.as_ref(),
         zerocopy::IntoBytes::as_bytes(borrowed.as_ref())
     );
->>>>>>> ce926573
 }
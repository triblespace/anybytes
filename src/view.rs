--- conflicted
+++ resolved
@@ -13,13 +13,8 @@
 use crate::erase_lifetime;
 use crate::{bytes::ByteOwner, Bytes};
 use std::any::Any;
-<<<<<<< HEAD
-use std::sync::Weak;
-use std::{fmt::Debug, hash::Hash, ops::Deref, sync::Arc};
-=======
 use std::sync::{Arc, Weak};
 use std::{fmt::Debug, hash::Hash, ops::Deref};
->>>>>>> 67cc8cd3
 use zerocopy::{Immutable, IntoBytes, KnownLayout, TryCastError, TryFromBytes};
 
 /// Errors that can occur when constructing a [`View`].
@@ -237,17 +232,11 @@
     where
         O: Send + Sync + 'static,
     {
-<<<<<<< HEAD
-        let owner = self.owner;
-        let any: Arc<dyn Any + Send + Sync> = owner;
-        Arc::downcast::<O>(any).ok()
-=======
         let owner_any: Arc<dyn Any + Send + Sync> = self.owner.clone();
         match owner_any.downcast::<O>() {
             Ok(owner) => Ok(owner),
             Err(_) => Err(self),
         }
->>>>>>> 67cc8cd3
     }
 
     /// Create a weak pointer.

--- conflicted
+++ resolved
@@ -42,9 +42,8 @@
 }
 ```
 
-<<<<<<< HEAD
 The full example is available in [`examples/quick_start.rs`](examples/quick_start.rs).
-=======
+
 ## Advanced Usage
 
 `Bytes` can directly wrap memory-mapped files or other large buffers.  Combined
@@ -63,7 +62,6 @@
     Bytes::from(map).view().unwrap()
 }
 ```
->>>>>>> b6de6ec4
 
 ## Features
 

--- conflicted
+++ resolved
@@ -6,10 +6,7 @@
 - move weak reference and downcasting examples into module docs
 - expand module introduction describing use cases
 - document rationale for separating `ByteSource` and `ByteOwner`
-<<<<<<< HEAD
 - add examples for quick start and PyBytes usage
 - add example showing how to wrap Python `bytes` into `Bytes`
-=======
 - summarize built-in `ByteSource`s and show how to extend them
-- clarify library overview and development instructions in README
->>>>>>> b6de6ec4
+- clarify library overview and development instructions in README
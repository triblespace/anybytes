# Changelog

## Unreleased
- split Kani verification into `verify.sh` and streamline `preflight.sh`
- clarify that `verify.sh` runs on a dedicated system and document avoiding async code
- install `rustfmt` and the Kani verifier automatically via `cargo install`
- restore Kani proof best practices in `AGENTS.md` and note that proofs run via `verify.sh`
- limit Kani loop unwind by default and set per-harness bounds
- increase unwind for prefix/suffix overflow proofs
- move weak reference and downcasting examples into module docs
- expand module introduction describing use cases
- document rationale for separating `ByteSource` and `ByteOwner`
- add tests for weak reference upgrade/downgrade and Kani proofs for view helpers
- add examples for quick start and PyBytes usage
- add example showing how to wrap Python `bytes` into `Bytes`
- summarize built-in `ByteSource`s and show how to extend them
- added tests verifying `WeakView` upgrade and drop semantics
- clarify library overview and development instructions in README
- added crate-level examples for weak references and owner downcasting
- expanded module introduction describing use cases
- update bytes, ownedbytes, memmap2, zerocopy and pyo3 dependencies
- documented rationale for separating `ByteSource` and `ByteOwner`
- verify `cargo fmt` availability and install `rustfmt` via rustup if missing
- note that the `pyo3` feature requires Python development libraries
- documented safety requirements for `erase_lifetime`
<<<<<<< HEAD
- warn about missing documentation by enabling the `missing_docs` lint
=======
- derive `Clone` and `Debug` for `WeakBytes` and `WeakView`
>>>>>>> bef09f41
- replaced `quickcheck` property tests with `proptest`

## 0.19.3 - 2025-05-30
- implemented `Error` for `ViewError`

## 0.19.2 - 2025-01-24
- removed `Sized` constraint from view methods

## 0.19.1 - 2025-01-24
- removed `Sized` bound on `.bytes()`

## 0.19.0 - 2025-01-24
- reworked `take_*` helpers and updated conversions<|MERGE_RESOLUTION|>--- conflicted
+++ resolved
@@ -23,11 +23,8 @@
 - verify `cargo fmt` availability and install `rustfmt` via rustup if missing
 - note that the `pyo3` feature requires Python development libraries
 - documented safety requirements for `erase_lifetime`
-<<<<<<< HEAD
 - warn about missing documentation by enabling the `missing_docs` lint
-=======
 - derive `Clone` and `Debug` for `WeakBytes` and `WeakView`
->>>>>>> bef09f41
 - replaced `quickcheck` property tests with `proptest`
 
 ## 0.19.3 - 2025-05-30

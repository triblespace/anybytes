# Changelog

## Unreleased
- limit Kani loop unwind by default and set per-harness bounds
- increase unwind for prefix/suffix overflow proofs
- move weak reference and downcasting examples into module docs
- expand module introduction describing use cases
- document rationale for separating `ByteSource` and `ByteOwner`
- add tests for weak reference upgrade/downgrade and Kani proofs for view helpers
- add examples for quick start and PyBytes usage
- add example showing how to wrap Python `bytes` into `Bytes`
- summarize built-in `ByteSource`s and show how to extend them
- clarify library overview and development instructions in README
- added crate-level examples for weak references and owner downcasting
- expanded module introduction describing use cases
- documented rationale for separating `ByteSource` and `ByteOwner`
<<<<<<< HEAD
- note that the `pyo3` feature requires Python development libraries
=======
- documented safety requirements for `erase_lifetime`
>>>>>>> befaafe1

## 0.19.3 - 2025-05-30
- implemented `Error` for `ViewError`

## 0.19.2 - 2025-01-24
- removed `Sized` constraint from view methods

## 0.19.1 - 2025-01-24
- removed `Sized` bound on `.bytes()`

## 0.19.0 - 2025-01-24
- reworked `take_*` helpers and updated conversions<|MERGE_RESOLUTION|>--- conflicted
+++ resolved
@@ -14,11 +14,8 @@
 - added crate-level examples for weak references and owner downcasting
 - expanded module introduction describing use cases
 - documented rationale for separating `ByteSource` and `ByteOwner`
-<<<<<<< HEAD
 - note that the `pyo3` feature requires Python development libraries
-=======
 - documented safety requirements for `erase_lifetime`
->>>>>>> befaafe1
 
 ## 0.19.3 - 2025-05-30
 - implemented `Error` for `ViewError`

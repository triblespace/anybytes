# Changelog

## Unreleased
- limit Kani loop unwind by default and set per-harness bounds
- increase unwind for prefix/suffix overflow proofs
- move weak reference and downcasting examples into module docs
- expand module introduction describing use cases
- document rationale for separating `ByteSource` and `ByteOwner`
<<<<<<< HEAD
- add tests for weak reference upgrade/downgrade and Kani proofs for view helpers
=======
- add examples for quick start and PyBytes usage
- add example showing how to wrap Python `bytes` into `Bytes`
- summarize built-in `ByteSource`s and show how to extend them
- clarify library overview and development instructions in README
>>>>>>> e2f73f21
<|MERGE_RESOLUTION|>--- conflicted
+++ resolved
@@ -6,11 +6,8 @@
 - move weak reference and downcasting examples into module docs
 - expand module introduction describing use cases
 - document rationale for separating `ByteSource` and `ByteOwner`
-<<<<<<< HEAD
 - add tests for weak reference upgrade/downgrade and Kani proofs for view helpers
-=======
 - add examples for quick start and PyBytes usage
 - add example showing how to wrap Python `bytes` into `Bytes`
 - summarize built-in `ByteSource`s and show how to extend them
-- clarify library overview and development instructions in README
->>>>>>> e2f73f21
+- clarify library overview and development instructions in README
# Changelog

## Unreleased
- split Kani verification into `verify.sh` and streamline `preflight.sh`
- clarify that `verify.sh` runs on a dedicated system and document avoiding async code
- install `rustfmt` and the Kani verifier automatically via `cargo install`
- restore Kani proof best practices in `AGENTS.md` and note that proofs run via `verify.sh`
- limit Kani loop unwind by default and set per-harness bounds
- increase unwind for prefix/suffix overflow proofs
- move weak reference and downcasting examples into module docs
- expand module introduction describing use cases
- document rationale for separating `ByteSource` and `ByteOwner`
- added optional `winnow` feature for parser integration
- added `INVENTORY.md` for tracking future work and noted it in `AGENTS.md`
- documented safety rationale for `winnow` integration
- implemented `Stream` directly for `Bytes` with a safe `iter_offsets` iterator
- added `pop_back` and `pop_front` helpers and rewrote parser examples
- removed the Completed Work section from `INVENTORY.md` and documented its use
- added `Bytes::try_unwrap_owner` to reclaim the owner when uniquely held
- simplified `Bytes::try_unwrap_owner` implementation
- fixed potential UB in `Bytes::try_unwrap_owner` for custom owners
- prevent dangling `data` by dropping references before unwrapping the owner
- refined `Bytes::try_unwrap_owner` to cast the data slice to a pointer only
  when the owner type matches
- replaced `ByteOwner::as_any` with trait upcasting for simpler downcasting
- rewrote `winnow::view` to use safe helpers and added `view_elems(count)` parser
- `winnow::view_elems` now returns a Parser closure for idiomatic usage
- replaced `ByteOwner::as_any` with trait upcasting to `Any`
- `Bytes::downcast_to_owner` and `View::downcast_to_owner` now return `Result`
  and return the original value on failure
  in a dedicated AGENTS section
- add tests for weak reference upgrade/downgrade and Kani proofs for view helpers
- add examples for quick start and PyBytes usage
- add example showing how to wrap Python `bytes` into `Bytes`
- summarize built-in `ByteSource`s and show how to extend them
- added tests verifying `WeakView` upgrade and drop semantics
- clarify library overview and development instructions in README
- added crate-level examples for weak references and owner downcasting
- expanded module introduction describing use cases
- update bytes, ownedbytes, memmap2, zerocopy and pyo3 dependencies
- documented rationale for separating `ByteSource` and `ByteOwner`
- verify `cargo fmt` availability and install `rustfmt` via rustup if missing
- note that the `pyo3` feature requires Python development libraries
- documented safety requirements for `erase_lifetime`
- warn about missing documentation by enabling the `missing_docs` lint
- derive `Clone` and `Debug` for `WeakBytes` and `WeakView`
- replaced `quickcheck` property tests with `proptest`
- added `ByteSource` support for `memmap2::MmapMut` and `Cow<'static, [T]>` with `zerocopy`
- split `Cow` ByteSource tests into dedicated cases
- skip Python examples when the `pyo3` feature is disabled to fix `cargo test`
- added `Bytes::map_file` helper for convenient file mapping
  (accepts any `memmap2::MmapAsRawDesc`, e.g. `&File` or `&NamedTempFile`)
<<<<<<< HEAD
- added README example demonstrating `Bytes::try_unwrap_owner`
=======
- expanded `ByteOwner` trait docs to clarify lifetime requirements and trait
  upcasting for downcasting
>>>>>>> 3d9f0f02

## 0.19.3 - 2025-05-30
- implemented `Error` for `ViewError`

## 0.19.2 - 2025-01-24
- removed `Sized` constraint from view methods

## 0.19.1 - 2025-01-24
- removed `Sized` bound on `.bytes()`

## 0.19.0 - 2025-01-24
- reworked `take_*` helpers and updated conversions<|MERGE_RESOLUTION|>--- conflicted
+++ resolved
@@ -50,12 +50,9 @@
 - skip Python examples when the `pyo3` feature is disabled to fix `cargo test`
 - added `Bytes::map_file` helper for convenient file mapping
   (accepts any `memmap2::MmapAsRawDesc`, e.g. `&File` or `&NamedTempFile`)
-<<<<<<< HEAD
 - added README example demonstrating `Bytes::try_unwrap_owner`
-=======
 - expanded `ByteOwner` trait docs to clarify lifetime requirements and trait
   upcasting for downcasting
->>>>>>> 3d9f0f02
 
 ## 0.19.3 - 2025-05-30
 - implemented `Error` for `ViewError`

--- conflicted
+++ resolved
@@ -10,18 +10,15 @@
 - move weak reference and downcasting examples into module docs
 - expand module introduction describing use cases
 - document rationale for separating `ByteSource` and `ByteOwner`
-<<<<<<< HEAD
 - added optional `winnow` feature for parser integration
+- added `INVENTORY.md` for tracking future work and noted it in `AGENTS.md`
 - documented safety rationale for `winnow` integration
 - implemented `Stream` directly for `Bytes` with a safe `iter_offsets` iterator
 - added `pop_back` and `pop_front` helpers and rewrote parser examples
+- removed the Completed Work section from `INVENTORY.md` and documented its use
 - rewrote `winnow::view` to use safe helpers and added `view_elems(count)` parser
 - `winnow::view_elems` now returns a Parser closure for idiomatic usage
-=======
-- added `INVENTORY.md` for tracking future work and noted it in `AGENTS.md`
-- removed the Completed Work section from `INVENTORY.md` and documented its use
   in a dedicated AGENTS section
->>>>>>> ce926573
 - add tests for weak reference upgrade/downgrade and Kani proofs for view helpers
 - add examples for quick start and PyBytes usage
 - add example showing how to wrap Python `bytes` into `Bytes`
